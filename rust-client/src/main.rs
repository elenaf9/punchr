--- conflicted
+++ resolved
@@ -155,13 +155,7 @@
             api_key.clone(),
         );
 
-<<<<<<< HEAD
-        let remote_addrs: Vec<Multiaddr> = remote_addrs.into_iter().filter(|a| !a.iter().any(|p| p == libp2p::multiaddr::Protocol::Quic)).collect();
-
-        if remote_addrs.is_empty(){
-=======
         if filter_remote_addrs.is_empty() {
->>>>>>> 97b5d6f0
             let request = state.cancel();
             client
                 .track_hole_punch(tonic::Request::new(request))
